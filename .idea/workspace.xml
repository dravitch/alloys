--- conflicted
+++ resolved
@@ -4,13 +4,7 @@
     <option name="autoReloadType" value="SELECTIVE" />
   </component>
   <component name="ChangeListManager">
-<<<<<<< HEAD
-    <list default="true" id="a518df31-8281-47a3-b1a4-5dab64439451" name="Changes" comment="Merge remote-tracking branch 'origin/main'&#10;&#10;# Conflicts:&#10;#&#9;alloy-btc-paxg-trading/notebooks/alloy_btc_paxg_quickstart.ipynb">
-      <change beforePath="$PROJECT_DIR$/alloy-btc-paxg-trading/notebooks/alloy_btc_paxg_quickstart.ipynb" beforeDir="false" afterPath="$PROJECT_DIR$/alloy-btc-paxg-trading/notebooks/alloy_btc_paxg_quickstart.ipynb" afterDir="false" />
-    </list>
-=======
-    <list default="true" id="a518df31-8281-47a3-b1a4-5dab64439451" name="Changes" comment="Merge remote-tracking branch 'origin/main'&#10;&#10;# Conflicts:&#10;#&#9;alloy-btc-paxg-trading/notebooks/alloy_btc_paxg_quickstart.ipynb" />
->>>>>>> c7dad2a4
+    <list default="true" id="a518df31-8281-47a3-b1a4-5dab64439451" name="Changes" comment="Fix ipynb file: &quot;execution_count&quot;: None," />
     <option name="SHOW_DIALOG" value="false" />
     <option name="HIGHLIGHT_CONFLICTS" value="true" />
     <option name="HIGHLIGHT_NON_ACTIVE_CHANGELIST" value="false" />
@@ -24,7 +18,6 @@
     </option>
   </component>
   <component name="Git.Settings">
-    <option name="PUSH_AUTO_UPDATE" value="true" />
     <option name="RECENT_BRANCH_BY_REPOSITORY">
       <map>
         <entry key="$PROJECT_DIR$" value="master" />
@@ -32,24 +25,24 @@
     </option>
     <option name="RECENT_GIT_ROOT_PATH" value="$PROJECT_DIR$" />
   </component>
-  <component name="GitHubPullRequestSearchHistory">{
-  &quot;lastFilter&quot;: {
-    &quot;state&quot;: &quot;OPEN&quot;,
-    &quot;assignee&quot;: &quot;dravitch&quot;
+  <component name="GitHubPullRequestSearchHistory"><![CDATA[{
+  "lastFilter": {
+    "state": "OPEN",
+    "assignee": "dravitch"
   }
-}</component>
+}]]></component>
   <component name="GithubDefaultAccount">
     <option name="defaultAccountId" value="f317f2bd-f976-46b3-8050-88b0a8b24c22" />
   </component>
-  <component name="GithubPullRequestsUISettings">{
-  &quot;selectedUrlAndAccountId&quot;: {
-    &quot;url&quot;: &quot;https://github.com/dravitch/alloys.git&quot;,
-    &quot;accountId&quot;: &quot;f317f2bd-f976-46b3-8050-88b0a8b24c22&quot;
+  <component name="GithubPullRequestsUISettings"><![CDATA[{
+  "selectedUrlAndAccountId": {
+    "url": "https://github.com/dravitch/alloys.git",
+    "accountId": "f317f2bd-f976-46b3-8050-88b0a8b24c22"
   }
-}</component>
-  <component name="ProjectColorInfo">{
-  &quot;associatedIndex&quot;: 1
-}</component>
+}]]></component>
+  <component name="ProjectColorInfo"><![CDATA[{
+  "associatedIndex": 1
+}]]></component>
   <component name="ProjectId" id="2xFdcoROdrUJneWSbmqqwac0oE0" />
   <component name="ProjectViewState">
     <option name="hideEmptyMiddlePackages" value="true" />
@@ -60,7 +53,7 @@
     "ASKED_SHARE_PROJECT_CONFIGURATION_FILES": "true",
     "ModuleVcsDetector.initialDetectionPerformed": "true",
     "RunOnceActivity.ShowReadmeOnStart": "true",
-    "git-widget-placeholder": "main",
+    "SHARE_PROJECT_CONFIGURATION_FILES": "true",
     "last_opened_file_path": "C:/Users/admin.andre.dingarea/PycharmProjects/alloys/alloy-btc-paxg-trading/tests"
   }
 }]]></component>
@@ -115,85 +108,12 @@
       <option name="project" value="LOCAL" />
       <updated>1747545907975</updated>
     </task>
-    <task id="LOCAL-00004" summary="Fix ipynb file: &quot;execution_count&quot;: None,">
-      <option name="closed" value="true" />
-      <created>1747549069367</created>
-      <option name="number" value="00004" />
-      <option name="presentableId" value="LOCAL-00004" />
-      <option name="project" value="LOCAL" />
-      <updated>1747549069367</updated>
-    </task>
-    <task id="LOCAL-00005" summary="Fix ipynb file: &quot;execution_count&quot;: None,">
-      <option name="closed" value="true" />
-      <created>1747549086042</created>
-      <option name="number" value="00005" />
-      <option name="presentableId" value="LOCAL-00005" />
-      <option name="project" value="LOCAL" />
-      <updated>1747549086042</updated>
-    </task>
-    <task id="LOCAL-00006" summary="Fix ipynb file: new version with visuals">
-      <option name="closed" value="true" />
-      <created>1747553655796</created>
-      <option name="number" value="00006" />
-      <option name="presentableId" value="LOCAL-00006" />
-      <option name="project" value="LOCAL" />
-      <updated>1747553655796</updated>
-    </task>
-    <task id="LOCAL-00007" summary="Merge remote-tracking branch 'origin/main'&#10;&#10;# Conflicts:&#10;#&#9;alloy-btc-paxg-trading/notebooks/alloy_btc_paxg_quickstart.ipynb">
-      <option name="closed" value="true" />
-      <created>1747553793725</created>
-      <option name="number" value="00007" />
-      <option name="presentableId" value="LOCAL-00007" />
-      <option name="project" value="LOCAL" />
-      <updated>1747553793725</updated>
-    </task>
-    <task id="LOCAL-00008" summary="Merge remote-tracking branch 'origin/main'&#10;&#10;# Conflicts:&#10;#&#9;alloy-btc-paxg-trading/notebooks/alloy_btc_paxg_quickstart.ipynb">
-      <option name="closed" value="true" />
-      <created>1747553876229</created>
-      <option name="number" value="00008" />
-      <option name="presentableId" value="LOCAL-00008" />
-      <option name="project" value="LOCAL" />
-      <updated>1747553876229</updated>
-    </task>
-    <task id="LOCAL-00009" summary="Merge remote-tracking branch 'origin/main'&#10;&#10;# Conflicts:&#10;#&#9;alloy-btc-paxg-trading/notebooks/alloy_btc_paxg_quickstart.ipynb">
-      <option name="closed" value="true" />
-      <created>1747553923069</created>
-      <option name="number" value="00009" />
-      <option name="presentableId" value="LOCAL-00009" />
-      <option name="project" value="LOCAL" />
-      <updated>1747553923069</updated>
-    </task>
-<<<<<<< HEAD
-    <task id="LOCAL-00010" summary="Merge remote-tracking branch 'origin/main'&#10;&#10;# Conflicts:&#10;#&#9;alloy-btc-paxg-trading/notebooks/alloy_btc_paxg_quickstart.ipynb">
-      <option name="closed" value="true" />
-      <created>1747554218057</created>
-      <option name="number" value="00010" />
-      <option name="presentableId" value="LOCAL-00010" />
-      <option name="project" value="LOCAL" />
-      <updated>1747554218057</updated>
-    </task>
-    <option name="localTasksCounter" value="11" />
-=======
-    <option name="localTasksCounter" value="10" />
->>>>>>> c7dad2a4
+    <option name="localTasksCounter" value="4" />
     <servers />
-  </component>
-  <component name="Vcs.Log.Tabs.Properties">
-    <option name="TAB_STATES">
-      <map>
-        <entry key="MAIN">
-          <value>
-            <State />
-          </value>
-        </entry>
-      </map>
-    </option>
   </component>
   <component name="VcsManagerConfiguration">
     <MESSAGE value="Initial commit" />
     <MESSAGE value="Fix ipynb file: &quot;execution_count&quot;: None," />
-    <MESSAGE value="Fix ipynb file: new version with visuals" />
-    <MESSAGE value="Merge remote-tracking branch 'origin/main'&#10;&#10;# Conflicts:&#10;#&#9;alloy-btc-paxg-trading/notebooks/alloy_btc_paxg_quickstart.ipynb" />
-    <option name="LAST_COMMIT_MESSAGE" value="Merge remote-tracking branch 'origin/main'&#10;&#10;# Conflicts:&#10;#&#9;alloy-btc-paxg-trading/notebooks/alloy_btc_paxg_quickstart.ipynb" />
+    <option name="LAST_COMMIT_MESSAGE" value="Fix ipynb file: &quot;execution_count&quot;: None," />
   </component>
 </project>